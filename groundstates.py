'''
This file contains functions for evaluating ground states using both mathematica interface and python
'''

import numpy as np
import sympy as sp
import scipy.optimize as opt
from wolframclient.evaluation import WolframLanguageSession
from wolframclient.language import wl
from wolframclient.language import wlexpr
<<<<<<< HEAD
from mathematica_interface import *
from helper import *
from numerical import *
=======
from pyLLspin.mathematica_interface import *
from pyLLspin.helper import *
from pyLLspin.numerical import *
from pyLLspin.diff_eq_solver import *
>>>>>>> b95deb87

def find_ground_state_mathematica(H_sum, coupling_constants, coupling_constants_n, num_spins, num_neighbors, method='Minimize', x0=None, extra_args=['Method -> {"SimulatedAnnealing"}']):
    '''
    Given a spin chain Hamiltonian in the form H = sum(H_sum) where the sum is on spins, and a list of coupling contants and their values, and the number of spins, computes the ground state spin configuration. Periodic boundary conditions are applied at the boundaries of spin chain.

    Issue: this function is quite slow as a result of the Mathematica interface - pretty much  all the time is devoted to the one evaluation step. This seems unavoidable if we are to use the Mathematica function.

    args:
        - H_sum:    sympy representation of Hamiltonian/Free energy to solve or a Mathematica appropriate string
        - coupling_constants:   list of symbolic coupling constants
        - coupling_constants_n: list of associated values
        - num_spins:    number of spins in the system
        - num_neighbors:    number of nearest neighbor interactions in the Hamiltonian
        - method:   string, Mathematica function to use for minimization. Should be either Minimize of FindMinimum
        - x0:       initial state for each spin in form [[Sx1, Sy1, Sz1],...,[Sxn, Syn,Szn]], gets converted to [theta1,...,thetan,phi1,...,phin]

    returns:
        - groundstate:     minimum energy state in form [[Sx1, Sy1, Sz1],...,[Sxn, Syn,Szn]]
    '''
    # check valid method
    valid_methods = ['Minimize', 'FindMinimum']
    if method not in valid_methods:
        raise ValueError(f'{method} not a valid method. Please choose from {valid_methods}')
    
    # setup initial state
    if x0 is None:
        x0=[0 for i in range(2*num_spins)]
    else:
        x0 = spin_state_to_angles(x0)
    thetas0 = x0[:num_spins]
    phis0 = x0[num_spins:]

    # obtain Hamiltonian function as Mathematica appropriate string
    if type(H_sum) is not str:
        H_mathematica = get_mathematica_H(H_sum, num_spins, num_neighbors)
    else:
        H_mathematica = H_sum
    for i in range(len(coupling_constants)):
        H_mathematica = H_mathematica.replace(str(coupling_constants[i]), str(coupling_constants_n[i]))

    # obtain input for mathematica minimize function
    if method=='FindMinimum':
        angles_input="{{theta"+str(0)+', '+python_num_to_mathematica(thetas0[0])+"}"
        for i in range(1,num_spins):
            #print(python_num_to_mathematica(thetas0[i]))
            angles_input = angles_input + ", {theta"+str(i)+", "+python_num_to_mathematica(thetas0[i])+"}"
        for i in range(num_spins):
            angles_input = angles_input + ", {phi"+str(i)+", "+python_num_to_mathematica(phis0[i])+"}"
        angles_input = angles_input + "}"
    elif method=='Minimize':
        angles_input = str(tuple([theta(i) for i in range(num_spins)]+[phi(i) for i in range(num_spins)]))
        angles_input = angles_input.replace('[','').replace(']','').replace('(','{').replace(')','}')
    mathematica_input = angles_input
    #print(mathematica_input)
    
    # initiate mathematica sessions and minimize Hamiltonian
    additional_inputs = ''
    for i in extra_args:
        additional_inputs = additional_inputs+f', {i}'
    math_str = f'{method}[{H_mathematica}, {mathematica_input+additional_inputs}]'
    #print(math_str)
    #t0 = time.time()
    mathematica_session=WolframLanguageSession()
    #t1 = time.time()
    opt = mathematica_session.evaluate(wlexpr(math_str))
    #t2 = time.time()
    mathematica_session.terminate()
    #tf = time.time()
    #print(f'Time to open Mathematica connection: {t1-t0}')
    #print(f'Time to evaluate Mathematica: {t2-t1}')
    #print(f'Time to close Mathematica connection: {tf-t2}')
    #print(f'Time to complete mathematica computation: {tf-t0}')

    #print(opt)
    angles = [mathematica_num_to_python(str(opt[1][i][1])) for i in range(2*num_spins)]
    angles = normal_rotate_state(angles)
    angles = redefine_angles(angles)
    #print(angles)
    groundstate = angles_to_spin_state(angles)

    return groundstate

def find_ground_state_python(H_num, coupling_constants, coupling_constants_n, num_spins, num_neighbors, x0=None, method=None):
    '''
    Given a spin chain Hamiltonian in the form H = sum(H_sum) where the sum is on spins, and a list of coupling contants and their values, and the number of spins, computes the ground state spin configuration. Periodic boundary conditions are applied at the boundaries of spin chain.

    args:
        - H_num:    python function to minimize, representing Hamiltonian. Its arguments are of the form (*coupling_constants, Sx1, Sy1, Sz1, ...., Sxn, Syn, Szn).
        - coupling_constants:   list of symbolic coupling constants - included for now just for consistency with Mathematica function
        - coupling_constants_n: list of associated values
        - num_spins:    number of spins in the system
        - num_neighbors:    number of nearest neighbor interactions in the Hamiltonian
        - x0:       initial state for each spin in form [[Sx1, Sy1, Sz1],...,[Sxn, Syn,Szn]], gets converted to [theta1,...,thetan,phi1,...,phin]
        - method:   method to use with opt.minimize

    returns:
        - groundstate:     minimum energy state in form [[Sx1, Sy1, Sz1],...,[Sxn, Syn,Szn]]
    '''
    
    # setup initial state
    if x0 is None:
        x0 = np.array([0 for i in range(2*num_spins)])
    else:
        x0 = spin_state_to_angles(x0)

    # get numerical Hamiltonian as function of angles
    H_angles = lambda angles: H_num(*coupling_constants_n, *angles_to_spin_state(angles).flatten())
    #print(H_angles(x0))

    # minimize H_angles
    res = opt.minimize(H_angles, x0, method=method)

    angles = [i for i in res.x]
    angles = normal_rotate_state(angles)
    angles = redefine_angles(angles)
    groundstate = angles_to_spin_state(angles)

    return groundstate

<<<<<<< HEAD
def AFMfind_ground_state_python(H_num, coupling_constants, coupling_constants_n, num_spins, num_neighbors, x0=None, method=None):
    '''
    Given a spin chain Hamiltonian in the form H = sum(H_sum) where the sum is on spins, and a list of coupling contants and their values, and the number of spins, computes the ground state spin configuration. Periodic boundary conditions are applied at the boundaries of spin chain.

    args:
        - H_num:    python function to minimize, representing Hamiltonian. Its arguments are of the form (*coupling_constants, Sx1, Sy1, Sz1, ...., Sxn, Syn, Szn).
        - coupling_constants:   list of symbolic coupling constants - included for now just for consistency with Mathematica function
        - coupling_constants_n: list of associated values
        - num_spins:    number of spins in the system
        - num_neighbors:    number of nearest neighbor interactions in the Hamiltonian
        - x0:       initial state for each spin in form [[Sx1, Sy1, Sz1],...,[Sxn, Syn,Szn]], gets converted to [theta1,...,thetan,phi1,...,phin]
        - method:   method to use with opt.minimize

    returns:
        - groundstate:     minimum energy state in form [[Sx1, Sy1, Sz1],...,[Sxn, Syn,Szn]]
    '''
    
    # setup initial state
    if x0 is None:
        x0 = np.array([0 for i in range(2*num_spins)])
    else:
        x0 = spin_state_to_angles(x0)

    # get numerical Hamiltonian as function of angles
    H_angles = lambda angles: H_num(*coupling_constants_n, *angles_to_spin_state(angles).flatten())
    #print(H_angles(x0))

    # minimize H_angles
    res = opt.minimize(H_angles, x0, method=method)

    angles = [i for i in res.x]
    angles = normal_rotate_state(angles)
    angles = redefine_angles(angles)
    groundstate = angles_to_spin_state(angles)

    return groundstate
=======
def find_ground_state_llg(driving_term_num, coupling_constants_n, x0, gamma, alpha, dt=0.1, Ns=10000):
    '''
    wrapper function for just finding the ground state via run_llg_simulation.

    args:
        - driving_term_num: function which evaluates RHS of LLG equation with inputs f(*coupling_constants_n, *state, alpha, gamma)
        - coupling_constants_n: numerical coupling constants of free energy
        - x0:  initial state in form [[Sx1, Sy1, Sz1],...,[Sxn, Syn, Szn]]
        - gamma:   gyromagnetic ratio
        - alpha:   phenomenological damping
        - dt:      simulation time step
        - Ns       number of time steps

    returns:
        - final_state: final state in simulation of form [[Sx1, Sy1, Sz1],...,[Sxn, Syn, Szn]]
    '''
    times, states = run_llg_sim(driving_term_num, coupling_constants_n, x0, gamma, alpha, dt, Ns)
    final_state = states[-1]
    return final_state

def run_llg_sim(driving_term_num, coupling_constants_n, x0, gamma, alpha, dt=0.1, Ns=10000):
    '''
    function of running an LLG simulation using numerical driving term function, ie numerically solve

    dM/dt = -gamma*M\crossB_eff - alpha*M\cross(M\crossB_eff)

    args:
        - driving_term_num: function which evaluates RHS of LLG equation with inputs f(*coupling_constants_n, *state, alpha, gamma)
        - coupling_constants_n: numerical coupling constants of free energy
        - x0:  initial state in form [[Sx1, Sy1, Sz1],...,[Sxn, Syn, Szn]]
        - gamma:   gyromagnetic ratio
        - alpha:   phenomenological damping
        - dt:      simulation time step
        - Ns       number of time steps

    returns:
        - times: simulation time vector
        - states:   (Ns, nspins, 3) array representing state at each time step.
    '''
    nspins = len(x0)
    x0_flat = x0.flatten()
    G = lambda t, state: driving_term_num(*coupling_constants_n, *state, gamma, alpha)
    times, states_flat = rkode(G, 0, x0_flat, dt, Ns)
    states = np.reshape(states_flat, (Ns, nspins, 3))
    final_state = np.reshape(states_flat[-1], (nspins, 3))
    return times, states
>>>>>>> b95deb87
<|MERGE_RESOLUTION|>--- conflicted
+++ resolved
@@ -8,16 +8,10 @@
 from wolframclient.evaluation import WolframLanguageSession
 from wolframclient.language import wl
 from wolframclient.language import wlexpr
-<<<<<<< HEAD
-from mathematica_interface import *
-from helper import *
-from numerical import *
-=======
 from pyLLspin.mathematica_interface import *
 from pyLLspin.helper import *
 from pyLLspin.numerical import *
 from pyLLspin.diff_eq_solver import *
->>>>>>> b95deb87
 
 def find_ground_state_mathematica(H_sum, coupling_constants, coupling_constants_n, num_spins, num_neighbors, method='Minimize', x0=None, extra_args=['Method -> {"SimulatedAnnealing"}']):
     '''
@@ -137,44 +131,6 @@
 
     return groundstate
 
-<<<<<<< HEAD
-def AFMfind_ground_state_python(H_num, coupling_constants, coupling_constants_n, num_spins, num_neighbors, x0=None, method=None):
-    '''
-    Given a spin chain Hamiltonian in the form H = sum(H_sum) where the sum is on spins, and a list of coupling contants and their values, and the number of spins, computes the ground state spin configuration. Periodic boundary conditions are applied at the boundaries of spin chain.
-
-    args:
-        - H_num:    python function to minimize, representing Hamiltonian. Its arguments are of the form (*coupling_constants, Sx1, Sy1, Sz1, ...., Sxn, Syn, Szn).
-        - coupling_constants:   list of symbolic coupling constants - included for now just for consistency with Mathematica function
-        - coupling_constants_n: list of associated values
-        - num_spins:    number of spins in the system
-        - num_neighbors:    number of nearest neighbor interactions in the Hamiltonian
-        - x0:       initial state for each spin in form [[Sx1, Sy1, Sz1],...,[Sxn, Syn,Szn]], gets converted to [theta1,...,thetan,phi1,...,phin]
-        - method:   method to use with opt.minimize
-
-    returns:
-        - groundstate:     minimum energy state in form [[Sx1, Sy1, Sz1],...,[Sxn, Syn,Szn]]
-    '''
-    
-    # setup initial state
-    if x0 is None:
-        x0 = np.array([0 for i in range(2*num_spins)])
-    else:
-        x0 = spin_state_to_angles(x0)
-
-    # get numerical Hamiltonian as function of angles
-    H_angles = lambda angles: H_num(*coupling_constants_n, *angles_to_spin_state(angles).flatten())
-    #print(H_angles(x0))
-
-    # minimize H_angles
-    res = opt.minimize(H_angles, x0, method=method)
-
-    angles = [i for i in res.x]
-    angles = normal_rotate_state(angles)
-    angles = redefine_angles(angles)
-    groundstate = angles_to_spin_state(angles)
-
-    return groundstate
-=======
 def find_ground_state_llg(driving_term_num, coupling_constants_n, x0, gamma, alpha, dt=0.1, Ns=10000):
     '''
     wrapper function for just finding the ground state via run_llg_simulation.
@@ -220,5 +176,4 @@
     times, states_flat = rkode(G, 0, x0_flat, dt, Ns)
     states = np.reshape(states_flat, (Ns, nspins, 3))
     final_state = np.reshape(states_flat[-1], (nspins, 3))
-    return times, states
->>>>>>> b95deb87
+    return times, states